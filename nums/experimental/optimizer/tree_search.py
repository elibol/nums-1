# coding=utf-8
# Copyright (C) 2020 NumS Development Team.
#
# Licensed under the Apache License, Version 2.0 (the "License");
# you may not use this file except in compliance with the License.
# You may obtain a copy of the License at
#
#     http://www.apache.org/licenses/LICENSE-2.0
#
# Unless required by applicable law or agreed to in writing, software
# distributed under the License is distributed on an "AS IS" BASIS,
# WITHOUT WARRANTIES OR CONDITIONS OF ANY KIND, either express or implied.
# See the License for the specific language governing permissions and
# limitations under the License.


from typing import Union
import numpy as np
import pickle
import dill
import multiprocessing
import time
import math

from nums.experimental.optimizer.comp_graph import GraphArray, TreeNode, BinaryOp, ReductionOp, Leaf, UnaryOp
from nums.experimental.optimizer.cluster_sim import ClusterState

random_state = np.random.RandomState(1337)


class TreeNodeActionPair(object):
    """
    Node corresponds to the tree node on which the given actions can be performed.
    Actions are a list of arguments that can be invoked on either
    TreeNode.simulate_on or TreeNode.execute_on.
    """
    def __init__(self, node: TreeNode, actions: list):
        self.node: TreeNode = node
        self.actions: list = actions

    def __repr__(self):
        return "TNAP(%s, %s)" % (str(self.node), str(self.actions))


class ProgramState(object):

    def __init__(self, arr: GraphArray,
                 max_reduction_pairs=None,
                 force_final_action=True,
                 unique_reduction_pairs=False,
                 plan_only=False):
        self.arr: GraphArray = arr
        self.force_final_action = force_final_action
        self.get_action_kwargs = {"max_reduction_pairs": max_reduction_pairs,
                                  "unique_reduction_pairs": unique_reduction_pairs}
        self.plan_only = plan_only
        # Keys are tree_node_id
        # Values are a 2-tuple corresponding to the actual tree node and the actions that can
        # be performed on that tree node.
        self.tnode_map: [str, TreeNodeActionPair] = {}
        self.init_frontier()

    def num_nodes(self):
        r = 0
        for grid_entry in self.arr.grid.get_entry_iterator():
            root: TreeNode = self.arr.graphs[grid_entry]
            r += root.num_nodes()
        return r

    def init_frontier(self):
        for grid_entry in self.arr.grid.get_entry_iterator():
            self.add_frontier_tree(self.arr.graphs[grid_entry])

    def add_frontier_tree(self, start_node: TreeNode):
        for tnode in start_node.get_frontier():
            self.add_frontier_node(tnode)

    def get_bc_action(self, tnode: TreeNode):
        # This is hacky, but no good way to do it w/ current abstractions.
        if isinstance(tnode, BinaryOp):
            grid_entry = self.get_tnode_grid_entry(tnode)
            node_id = self.arr.cluster_state.get_cluster_entry(grid_entry)
            actions = [(tnode.tree_node_id, {"node_id": node_id})]
        elif isinstance(tnode, ReductionOp):
            leaf_ids = tuple(tnode.leafs_dict.keys())[:2]
            grid_entry = self.get_tnode_grid_entry(tnode)
            node_id = self.arr.cluster_state.get_cluster_entry(grid_entry)
            actions = [(tnode.tree_node_id, {"node_id": node_id,
                                             "leaf_ids": leaf_ids})]
        elif isinstance(tnode, UnaryOp):
            grid_entry = self.get_tnode_grid_entry(tnode)
            node_id = self.arr.cluster_state.get_cluster_entry(grid_entry)
            actions = [(tnode.tree_node_id, {"node_id": node_id})]
        else:
            raise Exception()
        return actions

    def add_frontier_node(self, tnode: TreeNode):
        # This is a frontier node.
        actions = None
        if self.force_final_action and tnode.parent is None:
            if isinstance(tnode, (BinaryOp, UnaryOp)) or (isinstance(tnode, ReductionOp)
                                                          and len(tnode.children_dict) == 2):
                # This is a root frontier binary op or reduction op with 2 children.
                # The next action is the last action,
                # so intercept action to force computation on root node entry.
                actions = self.get_bc_action(tnode)
        if actions is None:
            actions = tnode.get_actions(**self.get_action_kwargs)
        self.tnode_map[tnode.tree_node_id] = TreeNodeActionPair(tnode, actions)

    def copy(self):
        return ProgramState(self.arr.copy(),
                            **self.get_action_kwargs,
                            force_final_action=self.force_final_action,
                            plan_only=self.plan_only)

    def commit_action(self, action):
        tnode_id, kwargs = action
        entry: TreeNodeActionPair = self.tnode_map[tnode_id]
        old_node: TreeNode = entry.node
        new_node: TreeNode = old_node.execute_on(**kwargs, plan_only=self.plan_only)
        # The frontier needs to be updated, so remove the current node from frontier.
        del self.tnode_map[tnode_id]
        if old_node.parent is None and old_node is not new_node:
#            print("We operated on a root node:", old_node, new_node)
            # We operated on a root node, so update the array.
            self.update_root(old_node, new_node)
        if isinstance(new_node, Leaf):
#            print("New node is a leaf:", old_node, new_node)
            # If it's a leaf node, its parent may now be a frontier node.
            new_node_parent: TreeNode = new_node.parent
#            if new_node_parent is not None:
#                print(">>>> has a parent:", new_node_parent)
            if new_node_parent is not None and new_node_parent.is_frontier():
#                print(">>>> parent is frontier node")
                self.add_frontier_node(new_node_parent)
        else:
            # There's still work that needs to be done to compute this node.
            # Add the returned node to the frontier.
            # Either a BinaryOp or ReductionOp.
#            print("Still have work to compute node:", old_node, new_node)
            if new_node.is_frontier():
#                print(">>>> new node is frontier")
                self.add_frontier_node(new_node)
        # That's it. This program state is now updated.
        return self.objective(self.arr.cluster_state.resources)

    def simulate_action(self, action):
        tnode_id, kwargs = action
        entry: TreeNodeActionPair = self.tnode_map[tnode_id]
        node: TreeNode = entry.node
        new_resources: np.ndarray = node.simulate_on(**kwargs)
        return self.objective(new_resources)

    def objective(self, resources):
        max_axes = tuple(np.arange(1, len(self.arr.cluster_state.cluster_shape) + 1))
        # Our simple objective.
        return np.sum(np.max(resources, axis=max_axes))

    def get_tnode_grid_entry(self, tnode: TreeNode):
        if tnode.parent is None:
            root: TreeNode = tnode
        else:
            root: TreeNode = tnode.get_root()
        tree_root_grid_entry = None
        for grid_entry in self.arr.grid.get_entry_iterator():
            tree_node: TreeNode = self.arr.graphs[grid_entry]
            if tree_node is root:
                tree_root_grid_entry = grid_entry
                break
        if tree_root_grid_entry is None:
            raise Exception("Bad tree.")
        return tree_root_grid_entry

    def update_root(self, old_root, new_root):
        tree_root_grid_entry = self.get_tnode_grid_entry(old_root)
        self.arr.graphs[tree_root_grid_entry] = new_root

    def get_all_actions(self):
        # This is not deterministic due to hashing of children for reduction nodes.
        actions = []
        for tnode_id in self.tnode_map:
            actions += self.tnode_map[tnode_id].actions
        return actions


class TreeSearch(object):
    """
    Tree search base class.
    - seed is supported for stochastic tree search algorithms.
    - max_samples_per_step is the number of vertices from the frontier sampled per step.
      If this is None, then the entire frontier is considered.
    - max_reduction_pairs is a parameter provided to the reduction vertex in the computation tree.
      The reduction vertex may have high fan-in, and scheduling is performed sequentially by
      considering random pairs of input vertices. This parameter reduces the number of random
      input pairs considered when generating the invocable actions on a reduction node.
    """

    def __init__(self,
                 seed: Union[int, np.random.RandomState] = 1337,
                 max_samples_per_step=None,
                 max_reduction_pairs=None,
                 force_final_action=True):
        if isinstance(seed, np.random.RandomState):
            self.rs = seed
        else:
            assert isinstance(seed, (int, np.int))
            self.rs = np.random.RandomState(seed)
        self.max_samples_per_step = max_samples_per_step
        self.max_reduction_pairs = max_reduction_pairs
        self.force_final_action = force_final_action

    def step(self, state: ProgramState):
        raise NotImplementedError()

    def solve(self, arr: GraphArray):
        state: ProgramState = ProgramState(arr,
                                           max_reduction_pairs=self.max_reduction_pairs,
                                           force_final_action=self.force_final_action)
        num_steps = 0
        while True:
            num_steps += 1
            state, cost, is_done = self.step(state)
            # print(num_steps, state.num_nodes(), cost)
            if is_done:
                break
        return state.arr


class BlockCyclicTS(TreeSearch):

    def __init__(self,
                 seed: Union[int, np.random.RandomState] = 1337,
                 max_samples_per_step=None,
                 max_reduction_pairs=None,
                 force_final_action=True):
        super().__init__(seed,
                         max_samples_per_step,
                         max_reduction_pairs,
                         force_final_action)

    def step(self, state: ProgramState):
        if len(state.tnode_map) == 0:
            # We're done.
            return state, state.objective(state.arr.cluster_state.resources), True
        action = None
        for tnode_id in state.tnode_map:
            action = state.get_bc_action(state.tnode_map[tnode_id].node)[0]
            break
        curr_cost = state.commit_action(action)
        return state, curr_cost, False


class RandomTS(TreeSearch):
    def __init__(self,
                 seed: Union[int, np.random.RandomState] = 1337,
                 max_samples_per_step=None,
                 max_reduction_pairs=None,
                 force_final_action=True):
        super().__init__(seed,
                         max_samples_per_step,
                         max_reduction_pairs,
                         force_final_action)

    def sample_actions(self, state: ProgramState) -> list:
        if self.max_samples_per_step is None:
            return state.get_all_actions()
        # Subsample a set of frontier nodes to try next.
        tnode_ids = list(state.tnode_map.keys())
        num_tnodes = len(tnode_ids)
        if num_tnodes <= self.max_samples_per_step:
            tnode_id_sample = tnode_ids
        else:
            idx_set = set()
            tnode_id_sample = []
            while len(idx_set) < self.max_samples_per_step:
                i = self.rs.randint(0, num_tnodes)
                if i not in idx_set:
                    idx_set.add(i)
                    tnode_id_sample.append(tnode_ids[i])
        actions = []
        for tnode_id in tnode_id_sample:
            actions += state.tnode_map[tnode_id].actions
        return actions

    def step(self, state: ProgramState):
        # Sampling slows things down because for some reason,
        # the lowest cost computations are the sums, so
        # an algorithm that finds local optima keeps the number of leafs for reductions
        # small by computing them whenever they occur.
        actions = self.sample_actions(state)
        if len(actions) == 0:
            # We're done.
            return state, state.objective(state.arr.cluster_state.resources), True
        min_action = None
        min_cost = np.float64("inf")
        for i in range(len(actions)):
            action = actions[i]
            action_cost = state.simulate_action(action)
            if action_cost < min_cost:
                min_action = action
                min_cost = action_cost
        curr_cost = state.commit_action(min_action)
        return state, curr_cost, False


class Plan(object):

    def __init__(self, max_reduction_pairs, force_final_action):
        self.max_reduction_pairs = max_reduction_pairs
        self.force_final_action = force_final_action
        self.plan = []
        self.cost = 0

    def copy(self):
        p = Plan(self.max_reduction_pairs, self.force_final_action)
        p.plan = self.plan.copy() # Semi-deep copy; not sure if it copies ProgramState.
        return p

    def append(self, cluster_state, tree_node, action, cost, next_cluster_state, is_done):
        self.plan.append((cluster_state, tree_node, action, cost, next_cluster_state, is_done))

    def get_plan_actions(self):
        actions = []
        for step in self.plan:
            actions.append(step[1])
        return actions

    # Return cluster state at final step in the plan.
    def get_cluster_state(self):
        return self.plan[-1][0]

    def get_next_cluster_state(self):
        return self.plan[-1][4]

    def get_cost(self):
        return self.cost

    def execute(self, arr_inp: GraphArray):
        arr = arr_inp.copy()
        state: ProgramState = ProgramState(arr,
                                           max_reduction_pairs=self.max_reduction_pairs,
                                           force_final_action=self.force_final_action)
        for cluster_state, tree_node, action, cost, next_cluster_state, is_done in self.plan:
            # TODO (hme): Remove these inline tests once actual tests are added.
            actual_cost = state.commit_action(action)
            assert np.allclose(actual_cost, cost)
            actual_cluster_state: ClusterState = state.arr.cluster_state
            expected_cluster_state: ClusterState = next_cluster_state
            assert np.allclose(actual_cluster_state.resources, expected_cluster_state.resources)
            actual_is_done = len(state.tnode_map) == 0
            assert actual_is_done == is_done

        return state.arr


class SubtreeRoot:
    def __init__(self, id, state: ProgramState, cost, plan: Plan):
        self.id = id
        self.state = state
        self.cost = cost
        self.plan = plan


class ExhaustiveProcess(multiprocessing.Process):
    def __init__(self, thread_id, start_points, queue, nprocs, timestamp_queue):
        multiprocessing.Process.__init__(self)
        self.thread_id = thread_id
        self.queue = queue
        self.nprocs = nprocs
        self.start_points = start_points
        self.ts_queue = timestamp_queue

    def add_subtree(self, subtree):
        self.start_points.append(subtree)

    def run(self):
        print("Starting ", self.thread_id, "with", len(self.start_points), "subtrees")
        print("Subtrees: {}".format(",".join([str(x.id) for x in self.start_points])))
        search_time = 0
        for start_point in self.start_points:
            plans = []
            planner = ExhaustivePlanner(self.nprocs)
            t0 = time.time()
            planner.make_plan_helper(start_point.state, start_point.cost, start_point.plan, plans) #or make plan?
            t1 = time.time()
            self.ts_queue.put((t1-t0, len(plans)))
            search_time += (t1 - t0)
            self.queue.put(plans)
        # self.ts_queue.put(search_time)
        # self.all_plans[str(self.thread_id)] = plans
#        print("Exiting ", self.thread_id)


class ExhaustivePlanner(object):
    
    def __init__(self, nprocs, force_final_action=True):
        # To ensure a fully exhaustive search, want to allow reduction nodes
        # to consider all pairs of incoming vertices. 
        self.max_reduction_pairs = None
        self.nprocs = nprocs
        self.force_final_action = force_final_action
        self.plan = Plan(self.max_reduction_pairs, force_final_action)
        self.pessimal_plan = Plan(self.max_reduction_pairs, force_final_action)

    def find_best_and_worst_plans(self, all_plans):
        min_cost = all_plans[0][1] # cost is the second entry in the tuples
        max_cost = all_plans[0][1]
        print("Total plans: ", len(all_plans))
        print("Reviewing plans...")
        for p in all_plans:
            if p[1] <= min_cost:
                min_cost = p[1]
                self.plan = p[0]
                self.plan.cost = p[1]
            if p[1] >= max_cost:
                max_cost = p[1]
                self.pessimal_plan = p[0]
                self.pessimal_plan.cost = p[1]
        print("Chosen plan: ", self.plan, self.plan.cost)
        print("Worst plan: ", self.pessimal_plan, self.pessimal_plan.cost)

    def make_plan_parallel_unroll(self, state: ProgramState):
        # Make a thread for each exhaustive process
        q = multiprocessing.Queue()
        ts_queue = multiprocessing.Queue()
        actions = self.get_frontier_actions(state)

        unroll = True
        if self.nprocs <= len(actions):
            unroll = False

        # First layer: branch on first possible actions
        plans = []
        states = []
        next_actions = []
        costs = []
        subtrees = []
        for i, a in enumerate(actions):
            tree_node: TreeNode = state.tnode_map[a[0]].node
            next_plan = Plan(self.max_reduction_pairs, self.force_final_action)
            next_state = state.copy()  # copying the ProgramState invokes
                                       # init_frontier, which finds nodes 
                                       # designated as frontier nodes.
            cluster_state = next_state.arr.cluster_state.copy()
            step_cost = next_state.commit_action(a)
            is_done = len(next_state.tnode_map) == 0
            next_plan.append(cluster_state,
                             tree_node,
                             a, 
                             step_cost,
                             next_state.arr.cluster_state, 
                             is_done)
            next_actions.append(self.get_frontier_actions(next_state))
            plans.append(next_plan)
            states.append(next_state)
            costs.append(step_cost)
            if not unroll:
                subtrees.append(SubtreeRoot(i, next_state, step_cost, next_plan))

        # Second layer: create processes for sets of paths.
        processes = []
#        print(len(next_actions))
#        print(next_actions)
        subtree_id = 0
        # next_actions is a list of lists.
        if unroll:
            for i, action_set in enumerate(next_actions):
                for a in action_set:
                    tree_node: TreeNode = state.tnode_map[a[0]].node
                    next_plan = plans[i].copy()
                    next_state = states[i].copy()  # copying the ProgramState invokes
                                               # init_frontier, which finds nodes
                                               # designated as frontier nodes.
                    cluster_state = next_state.arr.cluster_state.copy()
                    step_cost = next_state.commit_action(a)
                    is_done = len(next_state.tnode_map) == 0
                    next_plan.append(cluster_state,
                                     tree_node,
                                     a,
                                     step_cost,
                                     next_state.arr.cluster_state,
                                     is_done)
                    subtrees.append(SubtreeRoot(subtree_id, next_state, step_cost + costs[i], next_plan))
                    subtree_id += 1

        # Round robin pickup of tasks
        for i in range(len(subtrees)):
            if i < self.nprocs:
                processes.append(ExhaustiveProcess(i, [subtrees[i]], q, self.nprocs, ts_queue))
            else:
                processes[i % self.nprocs].add_subtree(subtrees[i])

        # Run all processes.
        for p in processes:
            p.start()

        all_plans = []
        # print("proc plans length:", len(proc_plans))
        items = len(subtrees)
        while items > 0:
            if not q.empty():
                print("Picked up plans from queue. {}/{}".format((len(subtrees) - items) + 1, len(subtrees)))
                items -= 1
                all_plans += q.get()

        search_times = []
        times = len(subtrees)
        while times > 0:
            times -= 1
            search_times.append(ts_queue.get())

        print("Waiting for all processes to join")
        for p in processes:
            p.join()
        print("All joined")

        for ts, length in search_times:
            print("Time spent on search:", ts)
            print("Plans found:", length)

        # Find minimum cost plan
        self.find_best_and_worst_plans(all_plans)
        return all_plans

    def make_plan_parallel(self, state: ProgramState):
        # Make a thread for each exhaustive planner object
        q = multiprocessing.Queue()
        ts_queue = multiprocessing.Queue()
        actions = self.get_frontier_actions(state)
        # proc_plans = {}
        processes = []
        subtrees = []
        if self.nprocs > len(actions):
            self.nprocs = len(actions)

        for i, a in enumerate(actions):
            tree_node: TreeNode = state.tnode_map[a[0]].node
            next_plan = Plan(self.max_reduction_pairs, self.force_final_action)
            next_state = state.copy()  # copying the ProgramState invokes
                                       # init_frontier, which finds nodes 
                                       # designated as frontier nodes.
            cluster_state = next_state.arr.cluster_state.copy()
            step_cost = next_state.commit_action(a)
            is_done = len(next_state.tnode_map) == 0
            next_plan.append(cluster_state, tree_node, a, step_cost, next_state.arr.cluster_state, is_done)
            # self.make_plan_helper(next_state, step_cost, next_plan, all_plans)
            # processes.append(ExhaustiveProcess(i, next_state, step_cost, next_plan, q, self.nprocs))
            subtrees.append(SubtreeRoot(i, next_state, step_cost, next_plan))

<<<<<<< HEAD
        # Round robin pickup of tasks
        for i in range(len(subtrees)):
            if i < self.nprocs:
                processes.append(ExhaustiveProcess(i, [subtrees[i]], q, self.nprocs, ts_queue))
            else:
                processes[i % self.nprocs].add_subtree(subtrees[i])
=======
        # Round robin pick up of tasks
        print("Number of first actions:", len(actions))
        for i in range(len(actions)):
            if i < self.nprocs:
                processes.append(ExhaustiveProcess(i, [start_nodes[i]], q, self.nprocs))
            else:
                processes[i % self.nprocs].add_subtree(start_nodes[i])
>>>>>>> 2d15c192

        # Run all processes.
        for p in processes:
            p.start()

        all_plans = []
        # print("proc plans length:", len(proc_plans))
        items = len(subtrees)
        while items > 0:
            if not q.empty():
                print("Picked up plans from queue. {}/{}".format((len(subtrees) - items) + 1, len(subtrees)))
                items -= 1
                all_plans += q.get()

        search_times = []
        times = len(subtrees)
        while times > 0:
            times -= 1
            search_times.append(ts_queue.get())

        print("Waiting for all processes to join")
        for p in processes:
            p.join()
        print("All joined")

        for ts, length in search_times:
            print("Time spent on search:", ts)
            print("Plans found:", length)

        # Find minimum cost plan
        self.find_best_and_worst_plans(all_plans)
        return all_plans

    # Generate an optimal plan via exhaustive search
    def make_plan(self, state: ProgramState):
        # Generate + save all possible plans and their associated costs
        all_plans = []
        self.make_plan_helper(state, 0, Plan(self.max_reduction_pairs, self.force_final_action), all_plans) 
        # Find minimum cost plan 
        self.find_best_and_worst_plans(all_plans)
        return all_plans

    # Helper to make_plan: recursively generates all possible plans while tracking
    # cumulative cost.
    # all_plans: array of (Plan, int cost)
    def make_plan_helper(self, state: ProgramState, cost, plan: Plan, all_plans):
        # hack for debugging
#        if len(all_plans) > 0:
#            return

        # Get all actions possible from current frontier.
        actions = self.get_frontier_actions(state)
#        print("make_plan_helper actions", actions)
#        print("cost", cost)
#        print("current plan", plan.get_plan_actions())

        # Base case: if no actions, return plan and cost
        if len(actions) == 0:
#            print("encountered base case")
            all_plans.append((plan, cost))
            return

        # For each action, construct a new ProgramState that takes
        # that action at this step. 
        # Keep a running sum of the total cost so far.
        for a in actions:
#            print(a)
            tree_node: TreeNode = state.tnode_map[a[0]].node
            next_plan = plan.copy()
            next_state = state.copy() # copying the ProgramState invokes init_frontier,
                                      # which finds nodes designated as frontier nodes. 
            cluster_state = next_state.arr.cluster_state.copy()
            step_cost = next_state.commit_action(a)
            is_done = len(next_state.tnode_map) == 0
            next_plan.append(cluster_state, tree_node, a, step_cost, next_state.arr.cluster_state, is_done)
            self.make_plan_helper(next_state, cost + step_cost, next_plan, all_plans)
#        print("----")

    def get_frontier_actions(self, state: ProgramState):
        # Get all frontier nodes.
        tnode_ids = list(state.tnode_map.keys())
        # print("frontier:", tnode_ids)
        # Collect all possible actions on each node.
        actions = []
        for tnode_id in tnode_ids:
            actions += state.tnode_map[tnode_id].actions
        # print("actions: (total)", len(actions), actions)
        return actions       

    def solve(self, arr_in: GraphArray):
        arr = arr_in.copy()
        state: ProgramState = ProgramState(arr,
                                           max_reduction_pairs=self.max_reduction_pairs,
                                           force_final_action=self.force_final_action,
                                           plan_only=True)
        t0 = time.time()
        if self.nprocs == 1:
            all_plans = self.make_plan(state)
        else:
            all_plans = self.make_plan_parallel_unroll(state)
        t1 = time.time()
        print("Time to make plan:", t1-t0)
        return all_plans

    def serialize(self, pessimal=False, filename=None):
        p = self.plan
        if pessimal:
            p = self.pessimal_plan
        if filename:
            with open(filename, "wb") as f:
                dill.dump(p, f, recurse=True)
            return None
        else:
            return dill.dumps(p)


class RandomPlan(object):

    def __init__(self,
                 seed: Union[int, np.random.RandomState] = 1337,
                 max_samples_per_step=None,
                 max_reduction_pairs=None,
                 force_final_action=True):
        if isinstance(seed, np.random.RandomState):
            self.rs = seed
        else:
            assert isinstance(seed, (int, np.int))
            self.rs = np.random.RandomState(seed)
        self.max_samples_per_step = max_samples_per_step
        self.max_reduction_pairs = max_reduction_pairs
        self.force_final_action = force_final_action
        self.plan = Plan(max_reduction_pairs, force_final_action)

    def sample_actions(self, state: ProgramState) -> list:
        if self.max_samples_per_step is None:
            return state.get_all_actions()
        # Subsample a set of frontier nodes to try next.
        tnode_ids = list(state.tnode_map.keys())
        num_tnodes = len(tnode_ids)
        if num_tnodes <= self.max_samples_per_step:
            tnode_id_sample = tnode_ids
        else:
            idx_set = set()
            tnode_id_sample = []
            while len(idx_set) < self.max_samples_per_step:
                i = self.rs.randint(0, num_tnodes)
                if i not in idx_set:
                    idx_set.add(i)
                    tnode_id_sample.append(tnode_ids[i])
        actions = []
        for tnode_id in tnode_id_sample:
            actions += state.tnode_map[tnode_id].actions
        return actions

    def step(self, state: ProgramState):
        actions = self.sample_actions(state)
        i = self.rs.randint(0, len(actions))
        action = actions[i]
        tree_node: TreeNode = state.tnode_map[action[0]].node
        cluster_state = state.arr.cluster_state.copy()
        cost = state.commit_action(action)
        self.plan.cost += cost
        next_cluster_state = state.arr.cluster_state.copy()
        is_done = len(state.tnode_map) == 0

        self.plan.append(cluster_state, tree_node, action, cost, next_cluster_state, is_done)
        return is_done

    def solve(self, arr_in: GraphArray):
        arr = arr_in.copy()
        state: ProgramState = ProgramState(arr,
                                           max_reduction_pairs=self.max_reduction_pairs,
                                           force_final_action=self.force_final_action,
                                           plan_only=True)
        if len(state.tnode_map) == 0:
            return arr

        num_steps = 0
        while True:
            num_steps += 1
            is_done = self.step(state)
            if is_done:
                break
        return state.arr<|MERGE_RESOLUTION|>--- conflicted
+++ resolved
@@ -549,22 +549,13 @@
             # processes.append(ExhaustiveProcess(i, next_state, step_cost, next_plan, q, self.nprocs))
             subtrees.append(SubtreeRoot(i, next_state, step_cost, next_plan))
 
-<<<<<<< HEAD
+
         # Round robin pickup of tasks
         for i in range(len(subtrees)):
             if i < self.nprocs:
                 processes.append(ExhaustiveProcess(i, [subtrees[i]], q, self.nprocs, ts_queue))
             else:
                 processes[i % self.nprocs].add_subtree(subtrees[i])
-=======
-        # Round robin pick up of tasks
-        print("Number of first actions:", len(actions))
-        for i in range(len(actions)):
-            if i < self.nprocs:
-                processes.append(ExhaustiveProcess(i, [start_nodes[i]], q, self.nprocs))
-            else:
-                processes[i % self.nprocs].add_subtree(start_nodes[i])
->>>>>>> 2d15c192
 
         # Run all processes.
         for p in processes:
