--- conflicted
+++ resolved
@@ -383,15 +383,11 @@
         for start_point in self.start_points:
             plans = []
             planner = ExhaustivePlanner(self.nprocs)
-<<<<<<< HEAD
+            t0 = time.time()
             planner.make_plan_helper(start_point.state, start_point.cost, start_point.depth, start_point.plan, plans) #or make plan?
-=======
-            t0 = time.time()
-            planner.make_plan_helper(start_point.state, start_point.cost, start_point.plan, plans) #or make plan?
             t1 = time.time()
             self.ts_queue.put((t1-t0, len(plans)))
             search_time += (t1 - t0)
->>>>>>> 4b341e40
             self.queue.put(plans)
         # self.ts_queue.put(search_time)
         # self.all_plans[str(self.thread_id)] = plans
