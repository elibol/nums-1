--- conflicted
+++ resolved
@@ -474,21 +474,6 @@
                                      step_cost,
                                      next_state.arr.cluster_state,
                                      is_done)
-<<<<<<< HEAD
-                    # Round robin pick up of tasks
-                    start_node = SubtreeRoot(process_id, next_state, step_cost + costs[i], next_plan)
-
-                    if process_id < self.nprocs:
-                        processes.append(ExhaustiveProcess(process_id, [start_node], q, self.nprocs))
-                    else:
-                        processes[process_id % self.nprocs].add_subtree(start_node)
-                    process_id += 1
-        
-        start_nodes = []
-        if self.nprocs > len(actions):
-            self.nprocs = len(actions)
-        
-=======
                     subtrees.append(SubtreeRoot(subtree_id, next_state, step_cost + costs[i], next_plan))
                     subtree_id += 1
 
@@ -499,24 +484,16 @@
             else:
                 processes[i % self.nprocs].add_subtree(subtrees[i])
 
->>>>>>> 2490a640
         # Run all processes.
         for p in processes:
             p.start()
 
         all_plans = []
         # print("proc plans length:", len(proc_plans))
-<<<<<<< HEAD
-        procs = len(processes)
-        while procs > 0:
-#            print("Picked up plans from queue. {}/{}".format((len(processes) - procs) + 1, len(processes)))
-            procs -= 1
-=======
         items = len(subtrees)
         while items > 0:
             print("Picked up plans from queue. {}/{}".format((len(subtrees) - items) + 1, len(subtrees)))
             items -= 1
->>>>>>> 2490a640
             all_plans += q.get()
 
         print("Waiting for all processes to join")
@@ -555,18 +532,10 @@
         # Round robin pick up of tasks
         print("Number of first actions:", len(actions))
         for i in range(len(actions)):
-<<<<<<< HEAD
             if i < self.nprocs:
                 processes.append(ExhaustiveProcess(i, [start_nodes[i]], q, self.nprocs))
             else:
                 processes[i % self.nprocs].add_subtree(start_nodes[i])
-=======
-            if process < self.nprocs:
-                processes.append(ExhaustiveProcess(i, [subtrees[i]], q, self.nprocs))
-            else:
-                processes[i % self.nprocs].add_subtree(subtrees[i])
-            process += 1
->>>>>>> 2490a640
 
         for p in processes:
             p.start()
