# coding=utf-8
# Copyright (C) 2020 NumS Development Team.
#
# Licensed under the Apache License, Version 2.0 (the "License");
# you may not use this file except in compliance with the License.
# You may obtain a copy of the License at
#
#     http://www.apache.org/licenses/LICENSE-2.0
#
# Unless required by applicable law or agreed to in writing, software
# distributed under the License is distributed on an "AS IS" BASIS,
# WITHOUT WARRANTIES OR CONDITIONS OF ANY KIND, either express or implied.
# See the License for the specific language governing permissions and
# limitations under the License.


import logging
from types import FunctionType
from typing import Any, Union, List, Dict

import ray

from nums.core.grid.grid import DeviceID
from nums.core.systems.system_interface import SystemInterface
from nums.core.systems.utils import get_private_ip, get_num_cores


class SerialSystem(SystemInterface):

    def __init__(self):
        self._remote_functions: dict = {}

    def init(self):
        pass

    def shutdown(self):
        pass

    def put(self, value: Any):
        return value

    def get(self, object_ids: Union[Any, List]):
        return object_ids

    def remote(self, function: FunctionType, remote_params: dict):
        return function

    def devices(self):
        return [DeviceID(0, "localhost", "cpu", 0)]

    def register(self, name: str, func: callable, remote_params: dict = None):
        if name in self._remote_functions:
            return
        if remote_params is None:
            remote_params = {}
        self._remote_functions[name] = self.remote(func, remote_params)

    def call(self, name: str, args, kwargs, device_id: DeviceID, options: Dict):
        return self._remote_functions[name](*args, **kwargs)

    def num_cores_total(self):
        return int(get_num_cores())


class RaySystem(SystemInterface):
    # pylint: disable=abstract-method
    """
    Implements SystemInterface for Ray.
    """

    def __init__(self, use_head=False, num_nodes=None):
<<<<<<< HEAD
        self.use_head = use_head
=======
        self._use_head = use_head
>>>>>>> f1b099b1
        self._num_nodes = num_nodes
        self._manage_ray = True
        self._remote_functions = {}
        self._available_nodes = []
        self._head_node = None
        self._worker_nodes = []
        self._devices: List[DeviceID] = []
        self._device_to_node: Dict[DeviceID, Dict] = {}

    def init(self):
        if ray.is_initialized():
            self._manage_ray = False
        if self._manage_ray:
            ray.init()
        # Compute available nodes, based on CPU resource.
        local_ip = get_private_ip()
        total_cpus = 0
        nodes = ray.nodes()
        for node in nodes:
            node_ip = self._node_ip(node)
            if local_ip == node_ip:
                # TODO (hme): The driver node is not necessarily the head node.
                logging.getLogger().info("head node %s", node_ip)
                self._head_node = node
            elif self._has_cpu_resources(node):
                logging.getLogger().info("worker node %s", node_ip)
                total_cpus += node["Resources"]["CPU"]
                self._worker_nodes.append(node)
                self._available_nodes.append(node)
        if self._use_head and self._has_cpu_resources(self._head_node):
            total_cpus += self._head_node["Resources"]["CPU"]
            self._available_nodes.append(self._head_node)
        logging.getLogger().info("total cpus %s", total_cpus)

        if self._num_nodes is None:
            self._num_nodes = len(self._available_nodes)
        assert self._num_nodes <= len(self._available_nodes)

        self.init_devices()

    def init_devices(self):
        self._devices = []
        for node_id in range(self._num_nodes):
            node = self._available_nodes[node_id]
            did = DeviceID(node_id, self._node_key(node), "cpu", 1)
            self._devices.append(did)
            self._device_to_node[did] = node

    def _has_cpu_resources(self, node):
        return self._node_cpu_resources(node) > 0.0

    def _node_cpu_resources(self, node):
        return node["Resources"]["CPU"] if "CPU" in node["Resources"] else 0.0

    def _node_key(self, node):
        node_key = list(filter(lambda key: "node" in key, node["Resources"].keys()))
        assert len(node_key) == 1
        return node_key[0]

    def _node_ip(self, node):
        return self._node_key(node).split(":")[1]

    def shutdown(self):
        if self._manage_ray:
            ray.shutdown()

    def warmup(self, n: int):
        # Quick warm-up. Useful for quick and more accurate testing.
        if n > 0:
            assert n < 10 ** 6

            def warmup_func(n):
                # pylint: disable=import-outside-toplevel
                import random
                r = ray.remote(num_cpus=1)(lambda x, y: x + y).remote
                for _ in range(n):
                    _a = random.randint(0, 1000)
                    _b = random.randint(0, 1000)
                    _v = self.get(r(self.put(_a), self.put(_b)))

            warmup_func(n)

    def put(self, value):
        return ray.put(value)

    def get(self, object_ids):
        return ray.get(object_ids)

    def remote(self, function: FunctionType, remote_params: dict):
        r = ray.remote(num_cpus=1, **remote_params)
        return r(function)

    def register(self, name: str, func: callable, remote_params: dict = None):
        if name in self._remote_functions:
            return
        self._remote_functions[name] = self.remote(func, remote_params)

    def call(self, name: str, args, kwargs, device_id: DeviceID, options: Dict):
        if device_id is not None:
            node = self._device_to_node[device_id]
            node_key = self._node_key(node)
            if "resources" in options:
                assert node_key not in options
            options["resources"] = {node_key: 1.0/10**4}
        return self._remote_functions[name].options(**options).remote(*args, **kwargs)

    def devices(self):
        return self._devices

    def num_cores_total(self):
        num_cores = sum(map(lambda n: n["Resources"]["CPU"], self._device_to_node.values()))
        return int(num_cores)


class RaySystemStockScheduler(RaySystem):
    """
    An implementation of the Ray system which ignores scheduling commands given
    by the caller. For testing only.
    """
    def call(self, name: str, args, kwargs, device_id: DeviceID, options: Dict):
        if device_id is not None:
            node = self._device_to_node[device_id]
            node_key = self._node_key(node)
            if "resources" in options:
                assert node_key not in options
        return self._remote_functions[name].options(**options).remote(*args, **kwargs)<|MERGE_RESOLUTION|>--- conflicted
+++ resolved
@@ -69,11 +69,7 @@
     """
 
     def __init__(self, use_head=False, num_nodes=None):
-<<<<<<< HEAD
-        self.use_head = use_head
-=======
         self._use_head = use_head
->>>>>>> f1b099b1
         self._num_nodes = num_nodes
         self._manage_ray = True
         self._remote_functions = {}
