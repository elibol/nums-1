--- conflicted
+++ resolved
@@ -80,13 +80,9 @@
                        shape=tuple(reversed(self.shape)),
                        dtype=self.dtype,
                        transposed=not self.transposed,
-<<<<<<< HEAD
-                       system=self._system)
+                       cm=self._cm)
         if plan_only:
             return blockT
-=======
-                       cm=self._cm)
->>>>>>> 3f6360a1
         blockT.oid = self.oid
         return blockT
 
@@ -114,41 +110,22 @@
                                       })
         return block
 
-<<<<<<< HEAD
-    def ufunc(self, op_name, options=None, plan_only=False):
-        return self.uop_map(op_name, options=options, plan_only=plan_only)
-
-    def uop_map(self, op_name, args=None, kwargs=None, options=None, plan_only=False):
-=======
-    def ufunc(self, op_name, device_id=None):
-        return self.uop_map(op_name, device_id=device_id)
-
-    def uop_map(self, op_name, args=None, kwargs=None, device_id=None):
->>>>>>> 3f6360a1
+    def ufunc(self, op_name, device_id=None, plan_only=False):
+        return self.uop_map(op_name, device_id=device_id, plan_only=plan_only)
+
+    def uop_map(self, op_name, args=None, kwargs=None, device_id=None, plan_only=False):
         # This retains transpose.
         block = self.copy()
         block.dtype = array_utils.get_uop_output_type(op_name, self.dtype)
         args = () if args is None else args
         kwargs = {} if kwargs is None else kwargs
-<<<<<<< HEAD
         if plan_only:
             return block
-        if options is None:
-            block.oid = self._system.map_uop(op_name,
-                                             self.oid,
-                                             args,
-                                             kwargs,
-                                             syskwargs={
-                                                 "grid_entry": block.grid_entry,
-                                                 "grid_shape": block.grid_shape
-                                             })
-=======
         if device_id is None:
             syskwargs = {
                 "grid_entry": block.grid_entry,
                 "grid_shape": block.grid_shape
             }
->>>>>>> 3f6360a1
         else:
             syskwargs = {"device_id": device_id}
         block.device_id = device_id
@@ -169,11 +146,7 @@
         block.oid = self._cm.put(np.array(other, dtype=self.dtype))
         return block
 
-<<<<<<< HEAD
-    def bop(self, op, other, args: dict, options=None, plan_only=False):
-=======
-    def bop(self, op, other, args: dict, device_id=None):
->>>>>>> 3f6360a1
+    def bop(self, op, other, args: dict, device_id=None, plan_only=False):
         if not isinstance(other, Block):
             other = self._block_from_other(other)
         if op == "tensordot":
@@ -222,32 +195,15 @@
                       shape=result_shape,
                       dtype=dtype,
                       transposed=False,
-<<<<<<< HEAD
-                      system=self._system)
+                      cm=self._cm)
         if plan_only:
             return block
-
-        # TODO (hme): Get rid of requiring shape as param.
-        if options is None:
-            block.oid = self._system.bop(op,
-                                         self.oid,
-                                         other.oid,
-                                         self.transposed,
-                                         other.transposed,
-                                         axes=args.get("axes"),
-                                         syskwargs={
-                                             "grid_entry": block.grid_entry,
-                                             "grid_shape": block.grid_shape
-                                         })
-=======
-                      cm=self._cm)
 
         if device_id is None:
             syskwargs = {
                 "grid_entry": block.grid_entry,
                 "grid_shape": block.grid_shape
             }
->>>>>>> 3f6360a1
         else:
             syskwargs = {"device_id": device_id}
         block.device_id = device_id
